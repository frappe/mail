--- conflicted
+++ resolved
@@ -52,6 +52,7 @@
 
 	def on_submit(self) -> None:
 		self.create_mail_contact()
+		self.sync_with_frontend()
 
 	def on_trash(self) -> None:
 		if frappe.session.user != "Administrator":
@@ -60,24 +61,12 @@
 	def process(self) -> None:
 		"""Processes the Incoming Mail."""
 
-<<<<<<< HEAD
-		mandatory_fields = [
-			"status",
-			"message",
-		]
-		print(self.as_dict())
-		print(self.doctype)
-		for field in mandatory_fields:
-			if not self.get(field):
-				frappe.throw(_("{0} is mandatory").format(frappe.bold(field)))
-=======
 		parser = EmailParser(self.message)
 		self.display_name, self.sender = parser.get_sender()
 
 		self.domain_name = None
 		if self.receiver and len(self.receiver.split("@")) > 1:
 			self.domain_name = self.receiver.split("@")[1]
->>>>>>> 5483cb68
 
 		self.subject = parser.get_subject()
 		self.reply_to = parser.get_header("Reply-To")
@@ -123,6 +112,10 @@
 			user = frappe.get_cached_value("Mailbox", self.receiver, "user")
 			create_mail_contact(user, self.sender, self.display_name)
 
+	def sync_with_frontend(self) -> None:
+		"""Syncs the Incoming Mail with the frontend."""
+
+		frappe.publish_realtime("incoming_mail_received", self.as_dict(), user=self.receiver, after_commit=True)
 
 @frappe.whitelist()
 def reply_to_mail(source_name, target_doc=None) -> "OutgoingMail":
