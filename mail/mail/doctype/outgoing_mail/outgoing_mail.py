--- conflicted
+++ resolved
@@ -1046,43 +1046,10 @@
 
 
 def get_outgoing_mails_status() -> None:
-<<<<<<< HEAD
-	"""Called by the scheduler to get the outgoing mails status."""
-	print("from here")
-	frappe.session.user = get_postmaster()
-	MA = frappe.qb.DocType("Mail Agent")
-	OM = frappe.qb.DocType("Outgoing Mail")
-	agents = (
-		frappe.qb.from_(MA)
-		.left_join(OM)
-		.on(OM.agent == MA.name)
-		.select(MA.name)
-		.distinct()
-		.where(
-			(MA.enabled == 1)
-			& (MA.outgoing == 1)
-			& (OM.docstatus == 1)
-			& (OM.status.isin(["Transferred", "Queued", "Deferred"]))
-		)
-	).run(pluck="name")
-	print(agents)
-	for agent in agents:
-		frappe.enqueue(
-			get_outgoing_mails_status_from_agent,
-			queue="long",
-			is_async=True,
-			now=False,
-			job_name=f"Get Outgoing Mails Status - {agent}",
-			enqueue_after_commit=False,
-			at_front=False,
-			agent=agent,
-		)
-=======
 	"""Gets the outgoing mails status from the RabbitMQ."""
 
 	def has_unsynced_outgoing_mails() -> bool:
 		"""Returns True if there are unsynced outgoing mails."""
->>>>>>> 9442d566
 
 		OM = frappe.qb.DocType("Outgoing Mail")
 		mails = (
@@ -1093,16 +1060,9 @@
 			.limit(1)
 		).run(pluck="name")
 
-<<<<<<< HEAD
-def get_outgoing_mails_status_from_agent(agent: str) -> None:
-	"""Gets the outgoing mails status from the agent."""
-	print("from agent here")
-	def _queue_ok(data: dict) -> None:
-=======
 		return bool(mails)
 
 	def queue_ok(agent: str, data: dict) -> None:
->>>>>>> 9442d566
 		"""Updates Queue ID in Outgoing Mail."""
 
 		queue_id = data["queue_id"]
@@ -1205,34 +1165,11 @@
 				title="Error Updating Outgoing Mail Status", message=frappe.get_traceback()
 			)
 
-<<<<<<< HEAD
-	def callback(channel, method, properties, body) -> bool:
-		"""Callback function for the RabbitMQ consumer."""
-
-		data = json.loads(body)
-		print(data)
-		hook = data["hook"]
-		if hook == "queue_ok":
-			_queue_ok(data)
-		elif hook in ["bounce", "deferred"]:
-			_undelivered(data)
-		elif hook == "delivered":
-			_delivered(data)
-
-		channel.basic_ack(delivery_tag=method.delivery_tag)
-		return True
-
-	try:
-		print("try called")
-		rmq = get_agent_rabbitmq_connection(agent)
-		print(rmq)
-=======
 	if not has_unsynced_outgoing_mails():
 		return
 
 	try:
 		rmq = get_rabbitmq_connection()
->>>>>>> 9442d566
 		rmq.declare_queue(constants.OUTGOING_MAIL_STATUS_QUEUE, max_priority=3)
 
 		while True:
